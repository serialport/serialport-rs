use std::mem::MaybeUninit;
use std::os::windows::prelude::*;
use std::time::Duration;
use std::{io, ptr};

use winapi::shared::minwindef::*;
use winapi::um::commapi::*;
use winapi::um::fileapi::*;
use winapi::um::handleapi::*;
use winapi::um::processthreadsapi::GetCurrentProcess;
use winapi::um::winbase::*;
use winapi::um::winnt::{
<<<<<<< HEAD
    DUPLICATE_SAME_ACCESS, FILE_ATTRIBUTE_NORMAL, GENERIC_READ, GENERIC_WRITE, HANDLE, KEY_READ,
    MAXDWORD,
=======
    DUPLICATE_SAME_ACCESS, FILE_ATTRIBUTE_NORMAL, GENERIC_READ, GENERIC_WRITE, HANDLE,
>>>>>>> cdc0dd2e
};

use crate::windows::dcb;
use crate::{
    ClearBuffer, DataBits, Error, ErrorKind, FlowControl, Parity, Result, SerialPort,
    SerialPortBuilder, StopBits,
};

/// A serial port implementation for Windows COM ports
///
/// The port will be closed when the value is dropped. However, this struct
/// should not be instantiated directly by using `COMPort::open()`, instead use
/// the cross-platform `serialport::open()` or
/// `serialport::open_with_settings()`.
#[derive(Debug)]
pub struct COMPort {
    handle: HANDLE,
    timeout: Duration,
    port_name: Option<String>,
}

unsafe impl Send for COMPort {}

impl COMPort {
    /// Opens a COM port as a serial device.
    ///
    /// `port` should be the name of a COM port, e.g., `COM1`.
    ///
    /// If the COM port handle needs to be opened with special flags, use
    /// `from_raw_handle` method to create the `COMPort`. Note that you should
    /// set the different settings before using the serial port using `set_all`.
    ///
    /// ## Errors
    ///
    /// * `NoDevice` if the device could not be opened. This could indicate that
    ///    the device is already in use.
    /// * `InvalidInput` if `port` is not a valid device name.
    /// * `Io` for any other I/O error while opening or initializing the device.
    pub fn open(builder: &SerialPortBuilder) -> Result<COMPort> {
        let mut name = Vec::<u16>::with_capacity(4 + builder.path.len() + 1);

        name.extend(r"\\.\".encode_utf16());
        name.extend(builder.path.encode_utf16());
        name.push(0);

        let handle = unsafe {
            CreateFileW(
                name.as_ptr(),
                GENERIC_READ | GENERIC_WRITE,
                0,
                ptr::null_mut(),
                OPEN_EXISTING,
                FILE_ATTRIBUTE_NORMAL,
                0 as HANDLE,
            )
        };

        if handle == INVALID_HANDLE_VALUE {
            return Err(super::error::last_os_error());
        }

        let mut dcb = dcb::get_dcb(handle)?;
        dcb::init(&mut dcb);
        dcb::set_baud_rate(&mut dcb, builder.baud_rate);
        dcb::set_data_bits(&mut dcb, builder.data_bits);
        dcb::set_parity(&mut dcb, builder.parity);
        dcb::set_stop_bits(&mut dcb, builder.stop_bits);
        dcb::set_flow_control(&mut dcb, builder.flow_control);
        dcb::set_dcb(handle, dcb)?;

        let mut com = COMPort::open_from_raw_handle(handle as RawHandle);
        com.set_timeout(builder.timeout)?;
        com.port_name = Some(builder.path.clone());
        Ok(com)
    }

    /// Attempts to clone the `SerialPort`. This allow you to write and read simultaneously from the
    /// same serial connection. Please note that if you want a real asynchronous serial port you
    /// should look at [mio-serial](https://crates.io/crates/mio-serial) or
    /// [tokio-serial](https://crates.io/crates/tokio-serial).
    ///
    /// Also, you must be very careful when changing the settings of a cloned `SerialPort` : since
    /// the settings are cached on a per object basis, trying to modify them from two different
    /// objects can cause some nasty behavior.
    ///
    /// This is the same as `SerialPort::try_clone()` but returns the concrete type instead.
    ///
    /// # Errors
    ///
    /// This function returns an error if the serial port couldn't be cloned.
    pub fn try_clone_native(&self) -> Result<COMPort> {
        let process_handle: HANDLE = unsafe { GetCurrentProcess() };
        let mut cloned_handle: HANDLE = INVALID_HANDLE_VALUE;
        unsafe {
            DuplicateHandle(
                process_handle,
                self.handle,
                process_handle,
                &mut cloned_handle,
                0,
                TRUE,
                DUPLICATE_SAME_ACCESS,
            );
            if cloned_handle != INVALID_HANDLE_VALUE {
                Ok(COMPort {
                    handle: cloned_handle,
                    port_name: self.port_name.clone(),
                    timeout: self.timeout,
                })
            } else {
                Err(super::error::last_os_error())
            }
        }
    }

    fn escape_comm_function(&mut self, function: DWORD) -> Result<()> {
        match unsafe { EscapeCommFunction(self.handle, function) } {
            0 => Err(super::error::last_os_error()),
            _ => Ok(()),
        }
    }

    fn read_pin(&mut self, pin: DWORD) -> Result<bool> {
        let mut status: DWORD = 0;

        match unsafe { GetCommModemStatus(self.handle, &mut status) } {
            0 => Err(super::error::last_os_error()),
            _ => Ok(status & pin != 0),
        }
    }

    fn open_from_raw_handle(handle: RawHandle) -> Self {
        // It is not trivial to get the file path corresponding to a handle.
        // We'll punt and set it `None` here.
        COMPort {
            handle: handle as HANDLE,
            timeout: Duration::from_millis(100),
            port_name: None,
        }
    }
}

impl Drop for COMPort {
    fn drop(&mut self) {
        unsafe {
            CloseHandle(self.handle);
        }
    }
}

impl AsRawHandle for COMPort {
    fn as_raw_handle(&self) -> RawHandle {
        self.handle as RawHandle
    }
}

impl FromRawHandle for COMPort {
    unsafe fn from_raw_handle(handle: RawHandle) -> Self {
        COMPort::open_from_raw_handle(handle)
    }
}

impl io::Read for COMPort {
    fn read(&mut self, buf: &mut [u8]) -> io::Result<usize> {
        let mut len: DWORD = 0;

        match unsafe {
            ReadFile(
                self.handle,
                buf.as_mut_ptr() as LPVOID,
                buf.len() as DWORD,
                &mut len,
                ptr::null_mut(),
            )
        } {
            0 => Err(io::Error::last_os_error()),
            _ => {
                if len != 0 {
                    Ok(len as usize)
                } else {
                    Err(io::Error::new(
                        io::ErrorKind::TimedOut,
                        "Operation timed out",
                    ))
                }
            }
        }
    }
}

impl io::Write for COMPort {
    fn write(&mut self, buf: &[u8]) -> io::Result<usize> {
        let mut len: DWORD = 0;

        match unsafe {
            WriteFile(
                self.handle,
                buf.as_ptr() as LPVOID,
                buf.len() as DWORD,
                &mut len,
                ptr::null_mut(),
            )
        } {
            0 => Err(io::Error::last_os_error()),
            _ => Ok(len as usize),
        }
    }

    fn flush(&mut self) -> io::Result<()> {
        match unsafe { FlushFileBuffers(self.handle) } {
            0 => Err(io::Error::last_os_error()),
            _ => Ok(()),
        }
    }
}

impl SerialPort for COMPort {
    fn name(&self) -> Option<String> {
        self.port_name.clone()
    }

    fn timeout(&self) -> Duration {
        self.timeout
    }

    fn set_timeout(&mut self, timeout: Duration) -> Result<()> {
        let milliseconds = timeout.as_secs() * 1000 + timeout.subsec_nanos() as u64 / 1_000_000;

        let mut timeouts = COMMTIMEOUTS {
            ReadIntervalTimeout: MAXDWORD,
            ReadTotalTimeoutMultiplier: if milliseconds > 0 { MAXDWORD } else { 0 },
            ReadTotalTimeoutConstant: milliseconds as DWORD,
            WriteTotalTimeoutMultiplier: 0,
            WriteTotalTimeoutConstant: 0,
        };

        if unsafe { SetCommTimeouts(self.handle, &mut timeouts) } == 0 {
            return Err(super::error::last_os_error());
        }

        self.timeout = timeout;
        Ok(())
    }

    fn write_request_to_send(&mut self, level: bool) -> Result<()> {
        if level {
            self.escape_comm_function(SETRTS)
        } else {
            self.escape_comm_function(CLRRTS)
        }
    }

    fn write_data_terminal_ready(&mut self, level: bool) -> Result<()> {
        if level {
            self.escape_comm_function(SETDTR)
        } else {
            self.escape_comm_function(CLRDTR)
        }
    }

    fn read_clear_to_send(&mut self) -> Result<bool> {
        self.read_pin(MS_CTS_ON)
    }

    fn read_data_set_ready(&mut self) -> Result<bool> {
        self.read_pin(MS_DSR_ON)
    }

    fn read_ring_indicator(&mut self) -> Result<bool> {
        self.read_pin(MS_RING_ON)
    }

    fn read_carrier_detect(&mut self) -> Result<bool> {
        self.read_pin(MS_RLSD_ON)
    }

    fn baud_rate(&self) -> Result<u32> {
        let dcb = dcb::get_dcb(self.handle)?;
        Ok(dcb.BaudRate as u32)
    }

    fn data_bits(&self) -> Result<DataBits> {
        let dcb = dcb::get_dcb(self.handle)?;
        match dcb.ByteSize {
            5 => Ok(DataBits::Five),
            6 => Ok(DataBits::Six),
            7 => Ok(DataBits::Seven),
            8 => Ok(DataBits::Eight),
            _ => Err(Error::new(
                ErrorKind::Unknown,
                "Invalid data bits setting encountered",
            )),
        }
    }

    fn parity(&self) -> Result<Parity> {
        let dcb = dcb::get_dcb(self.handle)?;
        match dcb.Parity {
            ODDPARITY => Ok(Parity::Odd),
            EVENPARITY => Ok(Parity::Even),
            NOPARITY => Ok(Parity::None),
            _ => Err(Error::new(
                ErrorKind::Unknown,
                "Invalid parity bits setting encountered",
            )),
        }
    }

    fn stop_bits(&self) -> Result<StopBits> {
        let dcb = dcb::get_dcb(self.handle)?;
        match dcb.StopBits {
            TWOSTOPBITS => Ok(StopBits::Two),
            ONESTOPBIT => Ok(StopBits::One),
            _ => Err(Error::new(
                ErrorKind::Unknown,
                "Invalid stop bits setting encountered",
            )),
        }
    }

    fn flow_control(&self) -> Result<FlowControl> {
        let dcb = dcb::get_dcb(self.handle)?;
        if dcb.fOutxCtsFlow() != 0 || dcb.fRtsControl() != 0 {
            Ok(FlowControl::Hardware)
        } else if dcb.fOutX() != 0 || dcb.fInX() != 0 {
            Ok(FlowControl::Software)
        } else {
            Ok(FlowControl::None)
        }
    }

    fn set_baud_rate(&mut self, baud_rate: u32) -> Result<()> {
        let mut dcb = dcb::get_dcb(self.handle)?;
        dcb::set_baud_rate(&mut dcb, baud_rate);
        dcb::set_dcb(self.handle, dcb)
    }

    fn set_data_bits(&mut self, data_bits: DataBits) -> Result<()> {
        let mut dcb = dcb::get_dcb(self.handle)?;
        dcb::set_data_bits(&mut dcb, data_bits);
        dcb::set_dcb(self.handle, dcb)
    }

    fn set_parity(&mut self, parity: Parity) -> Result<()> {
        let mut dcb = dcb::get_dcb(self.handle)?;
        dcb::set_parity(&mut dcb, parity);
        dcb::set_dcb(self.handle, dcb)
    }

    fn set_stop_bits(&mut self, stop_bits: StopBits) -> Result<()> {
        let mut dcb = dcb::get_dcb(self.handle)?;
        dcb::set_stop_bits(&mut dcb, stop_bits);
        dcb::set_dcb(self.handle, dcb)
    }

    fn set_flow_control(&mut self, flow_control: FlowControl) -> Result<()> {
        let mut dcb = dcb::get_dcb(self.handle)?;
        dcb::set_flow_control(&mut dcb, flow_control);
        dcb::set_dcb(self.handle, dcb)
    }

    fn bytes_to_read(&self) -> Result<u32> {
        let mut errors: DWORD = 0;
        let mut comstat = MaybeUninit::uninit();

        if unsafe { ClearCommError(self.handle, &mut errors, comstat.as_mut_ptr()) != 0 } {
            unsafe { Ok(comstat.assume_init().cbInQue) }
        } else {
            Err(super::error::last_os_error())
        }
    }

    fn bytes_to_write(&self) -> Result<u32> {
        let mut errors: DWORD = 0;
        let mut comstat = MaybeUninit::uninit();

        if unsafe { ClearCommError(self.handle, &mut errors, comstat.as_mut_ptr()) != 0 } {
            unsafe { Ok(comstat.assume_init().cbOutQue) }
        } else {
            Err(super::error::last_os_error())
        }
    }

    fn clear(&self, buffer_to_clear: ClearBuffer) -> Result<()> {
        let buffer_flags = match buffer_to_clear {
            ClearBuffer::Input => PURGE_RXABORT | PURGE_RXCLEAR,
            ClearBuffer::Output => PURGE_TXABORT | PURGE_TXCLEAR,
            ClearBuffer::All => PURGE_RXABORT | PURGE_RXCLEAR | PURGE_TXABORT | PURGE_TXCLEAR,
        };

        if unsafe { PurgeComm(self.handle, buffer_flags) != 0 } {
            Ok(())
        } else {
            Err(super::error::last_os_error())
        }
    }

    fn try_clone(&self) -> Result<Box<dyn SerialPort>> {
        match self.try_clone_native() {
            Ok(p) => Ok(Box::new(p)),
            Err(e) => Err(e),
        }
    }

    fn set_break(&self) -> Result<()> {
        if unsafe { SetCommBreak(self.handle) != 0 } {
            Ok(())
        } else {
            Err(super::error::last_os_error())
        }
    }

    fn clear_break(&self) -> Result<()> {
        if unsafe { ClearCommBreak(self.handle) != 0 } {
            Ok(())
        } else {
            Err(super::error::last_os_error())
        }
    }
}<|MERGE_RESOLUTION|>--- conflicted
+++ resolved
@@ -10,12 +10,7 @@
 use winapi::um::processthreadsapi::GetCurrentProcess;
 use winapi::um::winbase::*;
 use winapi::um::winnt::{
-<<<<<<< HEAD
-    DUPLICATE_SAME_ACCESS, FILE_ATTRIBUTE_NORMAL, GENERIC_READ, GENERIC_WRITE, HANDLE, KEY_READ,
-    MAXDWORD,
-=======
-    DUPLICATE_SAME_ACCESS, FILE_ATTRIBUTE_NORMAL, GENERIC_READ, GENERIC_WRITE, HANDLE,
->>>>>>> cdc0dd2e
+    DUPLICATE_SAME_ACCESS, FILE_ATTRIBUTE_NORMAL, GENERIC_READ, GENERIC_WRITE, HANDLE, MAXDWORD,
 };
 
 use crate::windows::dcb;
