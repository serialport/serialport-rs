[package]
name = "serialport"
version = "4.0.1"
authors = ["Bryant Mairs <bryant@mai.rs>"]
categories = ["hardware-support"]
edition = "2018"
keywords = ["serial", "hardware", "system", "RS232"]
license = "MPL-2.0"
readme = "README.md"
repository = "https://gitlab.com/susurrus/serialport-rs"
description = "A cross-platform low-level serial port library"
documentation = "https://docs.rs/serialport/*/serialport"

[badges]
maintenance = { status = "looking-for-maintainer" }
appveyor = { repository = "Susurrus/serialport-rs", service = "gitlab" }
gitlab = { repository = "susurrus/serialport-rs" }
travis-ci = { repository = "Susurrus/serialport-rs" }

[features]
default = ["libudev"]

[dev-dependencies]
clap = "3.0.14"

[target."cfg(unix)".dependencies]
<<<<<<< HEAD
nix = "0.23.1"
bitflags = "1.3.2"
cfg-if = "1.0.0"
=======
nix = "0.19.1"
bitflags = "1.0.4"
cfg-if = "1.0"
>>>>>>> fe7c3ee8

[target.'cfg(all(target_os = "linux", not(target_env = "musl")))'.dependencies]
libudev = { version = "0.3.0", optional = true }

[target."cfg(windows)".dependencies]
regex = "1.5.4"

[target."cfg(windows)".dependencies.winapi]
version = "0.3.9"
features = ["cguid", "commapi", "errhandlingapi", "fileapi", "guiddef", "handleapi", "minwinbase",
            "minwindef", "ntdef", "setupapi", "winbase", "winerror", "winnt"]

[target.'cfg(any(target_os = "ios", target_os = "macos"))'.dependencies]
IOKit-sys = "0.1.5"
mach = "0.3.2"
CoreFoundation-sys = "0.1.3"<|MERGE_RESOLUTION|>--- conflicted
+++ resolved
@@ -24,15 +24,9 @@
 clap = "3.0.14"
 
 [target."cfg(unix)".dependencies]
-<<<<<<< HEAD
 nix = "0.23.1"
 bitflags = "1.3.2"
 cfg-if = "1.0.0"
-=======
-nix = "0.19.1"
-bitflags = "1.0.4"
-cfg-if = "1.0"
->>>>>>> fe7c3ee8
 
 [target.'cfg(all(target_os = "linux", not(target_env = "musl")))'.dependencies]
 libudev = { version = "0.3.0", optional = true }
