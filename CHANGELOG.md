# Change log

All notable changes to this project will be documented in this file.

The format is based on [Keep a Changelog](https://keepachangelog.com/) and this
project adheres to [Semantic Versioning](https://semver.org/).

## [Unreleased]

### Added

* Add support for opening serial ports on windows with an absolute path.
  [#259](https://github.com/serialport/serialport-rs/pull/259)

### Changed
### Fixed
### Removed

<<<<<<< HEAD
=======

## [4.7.2] - 2025-05-16

### Fixed

* Set data terminal ready (DTR) on best-effort for not failing in the situation
  where we can't detect whether to apply this setting reliably.
  [#268](https://github.com/serialport/serialport-rs/pull/268)


## [4.7.1] - 2025-03-25

### Fixed

* Parsing serial numbers with underscore from Windows HWIDs
  [#253](https://github.com/serialport/serialport-rs/issues/253)
* Enumerate Bluetooth serial devices (RFCOMM) on Linux too.
  [#246](https://github.com/serialport/serialport-rs/issues/246)


## [4.7.0] - 2025-01-13

### Changed

* Enumerate ports from more subsystems on Linux without libudev.
  [#238](https://github.com/serialport/serialport-rs/pull/238)
* Set data terminal ready (DTR) signal when opening a port by default and allow
  to customize this behavior through the builder.
  [#239](https://github.com/serialport/serialport-rs/pull/239)

### Fixed

* Retry flushing data on `EINTR` up to the ports read/write timeout.
  [#225](https://github.com/serialport/serialport-rs/pull/225)


## [4.6.1] - 2024-12-01

### Fixed

* Pin subdependency `libc` to maintain compatibility with MSRV 1.59.0.
  [#229](https://github.com/serialport/serialport-rs/pull/229)


## [4.6.0] - 2024-10-21

### Added

* Add recommendation on how to interpret `UsbPortInfo::interface_number`.
  [#219](https://github.com/serialport/serialport-rs/pull/219)
* Add support for retrieving USB port info on Linux without libudev.
  [#220](https://github.com/serialport/serialport-rs/pull/220)

### Changed

* Switched from core-foundation-sys to core-foundation for more conveniently
  working with Core Foundation types for enumeration on macOS.
  [#218](https://github.com/serialport/serialport-rs/pull/218)
* Refactored output from example `list_ports` (alignment and order) for easily
  comparing different runs.
  [#220](https://github.com/serialport/serialport-rs/pull/220)

### Fixed

* Fix enumeration USB reported as PCI devices which do not have a (short)
  serial number.
  [#160](https://github.com/serialport/serialport-rs/pull/160)
* Fix ignoring the status of several function calls into Core Foundation on mac
  OS.
  [#218](https://github.com/serialport/serialport-rs/pull/218)


>>>>>>> 321f85e1
## [4.5.1] - 2024-09-20

### Fixed

* Fix ignoring errors from setting baud rate and ignoring unsupported baud
  rates.
  [#213](https://github.com/serialport/serialport-rs/pull/213)
* Remove leftover debug output from `posix::poll::wait_fd`.
  [#216](https://github.com/serialport/serialport-rs/pull/216)


## [4.5.0] - 2024-08-05

### Added

* Add `IntoRawHandle` implementation for `COMPort`
  [#199](https://github.com/serialport/serialport-rs/pull/199)
* Add MODALIAS as additional source of information for USB devices on Linux
  [#170](https://github.com/serialport/serialport-rs/pull/170)

### Changed
* Replace using regex crate for parsing device identification strings for
  `available_ports` on Windows. This is now done by some bespoke code to
  significantly reduce build times.
  [#201](https://github.com/serialport/serialport-rs/pull/201)
* Switch from ANSI to Unicode/UTF-16 string API on Windows.
   [#89](https://github.com/serialport/serialport-rs/pull/89)
### Fixed
* Fix looking up `UsbPortInfo::interface` on macOS.
  [#193](https://github.com/serialport/serialport-rs/pull/193)
* Fix issues with very long timeout values like `Duration::MAX` by clamping to
  maximum supported value for underlying platform.
  [#207](https://github.com/serialport/serialport-rs/issues/207),
  [#208](https://github.com/serialport/serialport-rs/pull/208)


## [4.4.0] - 2024-06-26

### Added
* Add conversions between `DataBits`, `StopBits` types and their numeric
  representations.
* Add `FromStr` implementation for `FlowControl`.
  [#163](https://github.com/serialport/serialport-rs/pull/163)

### Changed
* Several changes for CI hygiene.

### Fixed
* Fix a bug where `available_ports()` returned disabled devices on Windows.
  [#144](https://github.com/serialport/serialport-rs/pull/144)
* Fix a bug on Windows where the `WriteTotalTimeoutConstant` field hasn't been
  configured properly when the `set_timeout` method is called.
  [#124](https://github.com/serialport/serialport-rs/issues/124)
* Fix a longstanding bug on Windows where timeouts of length zero
  (`Duration::ZERO`) actually resulted in waiting indefinitely.
  [#79](https://github.com/serialport/serialport-rs/pull/79)
* Fix missing modem ports from `available_ports()` on Windows.
  [#81](https://github.com/serialport/serialport-rs/issues/81)
  [#84](https://github.com/serialport/serialport-rs/pull/84)
* Fix MSRV incompatibility with sub-dependency of clap.
  [#186](https://github.com/serialport/serialport-rs/pull/186)


## [4.3.0] - 2023-12-11

### Changed

* Raise MSRV from 1.56.1 to 1.59.0 and Rust edition from 2018 to 2021.
  [#137](https://github.com/serialport/serialport-rs/pull/137)
* Update `bitflags` dependency to 2.4.0.
  [#127](https://github.com/serialport/serialport-rs/pull/127)
* Open serial devices with `O_CLOEXEC` (Posix). This will close the device
  handles when starting a child process. In particular this means that a serial
  device can be reopened after making SW update of a Tauri application.
  [#130](https://github.com/serialport/serialport-rs/pull/130)
* Prefer USB device manufacturer and model information from the actual USB
  device over the information from udev's database.
  [#137](https://github.com/serialport/serialport-rs/pull/137)

### Fixed
* Fixes a bug on Windows where composite devices would show a incorrect serial
  number.
  [#141](https://github.com/serialport/serialport-rs/pull/141)
* Fixes a bug on Linux without udev where `available_ports()` returned wrong
  device file paths.
  [#122](https://github.com/serialport/serialport-rs/pull/122)
* Fixes a bug on Windows where some USB device serial numbers were truncated.
  [#131](https://github.com/serialport/serialport-rs/pull/131)
* Switches to maintained sys crates for CoreFoundation and IOKit on macOS.
  [#112](https://github.com/serialport/serialport-rs/issues/112),
  [#136](https://github.com/serialport/serialport-rs/pull/136)

## [4.2.2] - 2023-08-03
### Fixed
* Fixes a bug on the Raspberry Pi 4, which results in USB-devices being detected as PCI-devices.
  [#113](https://github.com/serialport/serialport-rs/pull/113)



## [4.2.1] - 2023-05-21
### Added
* Add support for reporting the USB device interface (feature-gated by
  _usbserialinfo-interface_).
  [#47](https://github.com/serialport/serialport-rs/pull/47),
  [#101](https://github.com/serialport/serialport-rs/pull/101)
* Add example for loopback testing with real hardware.
  [#69](https://github.com/serialport/serialport-rs/pull/69)
* Implement `fmt::Debug` and `fmt::Display` for `SerialPort` and related enums.
  [#91](https://github.com/serialport/serialport-rs/pull/91)
### Changed
* Migrated from unmaintainted dependency `mach` to `mach2`.
* Update dependency `nix` from 0.24.1 to 0.26.0 and raise MSRV to 1.56.1.
  [#67](https://github.com/serialport/serialport-rs/pull/67),
  [#75](https://github.com/serialport/serialport-rs/pull/75),
  [#78](https://github.com/serialport/serialport-rs/pull/78)
### Fixed
* Skip attempts to set baud rate 0 on macOS.
  [#58](https://github.com/serialport/serialport-rs/pull/58)
* Fix getting actual result value from `tiocmget`.
  [#61](https://github.com/serialport/serialport-rs/pull/61/files)
* Fix serial number retrieval procedure on macOS.
  [#65](https://github.com/serialport/serialport-rs/pull/65)
* Fix port name retrieval procedure for Unicode names on Windows.
  [#63](https://github.com/serialport/serialport-rs/pull/63)
* Fix compilation for OpenBSD due to missing use declaration.
  [#68](https://github.com/serialport/serialport-rs/pull/68)
* A number of memory leaks have been addressed when using serialport-rs.
  [#98](https://github.com/serialport/serialport-rs/pull/98)

## [4.2.0] - 2022-06-02
### Added
* Add `serde` support behind a feature flag.
  [#51](https://github.com/serialport/serialport-rs/pull/51)
### Changed
* Request exclusive access when opening a POSIX serial port by default.
  [#44](https://github.com/serialport/serialport-rs/pull/44)
* Updated `nix` dependency to 0.24.1 and limited features.
  [#46](https://github.com/serialport/serialport-rs/pull/46)
* Derive the `Clone` trait for `Error`.
  [#53](https://github.com/serialport/serialport-rs/pull/53)
* Enumerate callout devices in addition to dial-in devices on macOS.
  [#54](https://github.com/serialport/serialport-rs/pull/54)
* Revert to edition 2018 to allow for use with older compiler versions.
### Fixed
* Set port timeout to a non-zero value before performing loopback test.
  [#45](https://github.com/serialport/serialport-rs/pull/45)

## [4.1.0] - 2022-04-04
### Added
* impl `SerialPort` for `&mut T`. This allows a `&mut T (where T: SerialPort)`
  to be used in a context where `impl SerialPort` is expected.
  [!114](https://gitlab.com/susurrus/serialport-rs/-/merge_requests/114)
### Changed
* Updated `nix` dependency to 0.23.1.
* Remove useless call to tcflush on open.
  [#40](https://github.com/serialport/serialport-rs/pull/40)
### Fixed
* Improved support for recent versions of macOS.
  [!104](https://gitlab.com/susurrus/serialport-rs/-/merge_requests/104)
* Fix filehandle leak in open() on Windows.
  [#36](https://github.com/serialport/serialport-rs/pull/36)
* Make sure fd is properly closed if initialization fails.
  [#39](https://github.com/serialport/serialport-rs/pull/39)
  [#41](https://github.com/serialport/serialport-rs/pull/41)

## [4.0.1] - 2021-04-17
### Changed
* Update maintenance status to looking for a new maintainer.
### Fixed
* Properly initialize DCB structure on Windows. This fixes some non-functional
  devices.
  [!97](https://gitlab.com/susurrus/serialport-rs/-/merge_requests/97)

## [4.0.0] - 2020-12-17
### Added
* Added `send_break()` to `TTYPort`.
  [!69](https://gitlab.com/susurrus/serialport-rs/merge_requests/69)
* Enable `available_ports()` for Linux musl targets and those without the
  `libudev` feature enabled by scanning `/sys/` for ports.
  [!72](https://gitlab.com/susurrus/serialport-rs/merge_requests/72)
* `ENOENT` and `EACCES` errors are now exposed as `NotFound` and
  `PermissionDenied` errors on Linux.
  [!80](https://gitlab.com/susurrus/serialport-rs/merge_requests/80)
* `try_clone_native()` was added to `COMPort` and `TTYPort` to complement
  `SerialPort::try_clone()` but returning the concrete type instead.
  [!85](https://gitlab.com/susurrus/serialport-rs/merge_requests/85)
* Added `set_break()` and `clear_break()` to `SerialPort`.
  [!70](https://gitlab.com/susurrus/serialport-rs/merge_requests/70)

### Changed
* Minimum supported Rust version is now 1.36.0 to support the `mem::MaybeUninit`
  feature.
* The platform-specific `TTYPort`/`BreakDuration` and `COMPort` are now at the
  root level rather than under the `posix` and `windows` submodules
  respectively.
* Opening `SerialPort` s now uses the builder pattern through
  `serialport::new()`. See the README for concrete examples.
  [!73](https://gitlab.com/susurrus/serialport-rs/merge_requests/73)
* `SerialPorts`s are no longer opened with a default timeout of 1ms.
* Under linux, the `manufacturer` and `product` fields of `UsbPortInfo` now take
  their values from the `ID_VENDOR_FROM_DATABASE` and `ID_MODEL_FROM_DATABASE`
  udev properties respectively, instead of the `ID_VENDOR` and `ID_MODEL`
  properties that were used before. When the `_FROM_DATABASE` values are not
  available, it falls back to the old behavior.
  [!86](https://gitlab.com/susurrus/serialport-rs/merge_requests/86)
* POSIX ports are no longer opened in exclusive mode. After opening they can be
  made exclusive via `TTYPort::set_exclusive()`.
  [!98](https://gitlab.com/susurrus/serialport-rs/merge_requests/98)

### Fixed
* Raised the version specification for `bitflags` to 1.0.4. Previously it was
  set to 1.0.0, but this version of `bitflags` is actually incompatible with
  Rust 2018 style macro imports that `serialport-rs` requires.
  [!83](https://gitlab.com/susurrus/serialport-rs/merge_requests/83)

### Removed
* Removed the `serialport::prelude` module. Types should be explicitly imported
  or can be glob-imported from the root like `use serialport::*`.
  [!82](https://gitlab.com/susurrus/serialport-rs/merge_requests/82)

## [3.3.0] - 2019-06-12
### Added
* Added support for arbitrary baud rates on macOS and iOS.

### Changed
* Minimum supported Rust version is now 1.31 to support using the 2018 edition
  of Rust.

### Fixed
* Upgraded `sparc64-unknown-linux-gnu` to Tier 2 support.

## [3.2.0] - 2019-01-01
### Added
* Port enumeration is now supported on FreeBSD.

### Changed
* Minimum supported Rust version changed to 1.24.1.
* Made `aarch64-unknown-linux-musl` a Tier-2 supported target.

### Fixed
* Fixed software flow control for POSIX systems.
  [!54](https://gitlab.com/susurrus/serialport-rs/merge_requests/54)

### Removed
* Removed support for `x86_64-unknown-linux-gnux32`.

## [3.1.0] - 2018-11-02
### Added
* Added `bytes_to_read()`, `bytes_to_write()`, and `clear()` to `SerialPort`.
  Also added example scripts for using them.
* Added Tier 2 support for:
  * `armv5te-unknown-linux-musleabi`
* Added "libudev" feature to allow for disabling linking to `libudev` on Linux.

## [3.0.0] - 2018-07-14
### Added
* Arbitrary baud rates are now supported on BSDs, Linux, and Windows.
* Added Tier 1 support for `{i586|i686|x86_64}-unknown-linux-musl`.
* Added Tier 2 support for:
  * `{arm|armv7}-linux-androideabi`
  * `i686-linux-android`
  * `{i686|x86_64}-unknown-freebsd`
  * `arm-unknown-linux-musleabi`
  * `armv7-unknown-linux-musleabihf`
  * `{mips64|mips64el}-unknown-linux-gnuabi64`
  * `armv5te-unknown-linux-gnueabi`
  * `{aarch64|mips|mipsel|powerpc64|powerpc64le|powerpc|s390x}-unknown-linux-gnu`
  * `{mips|mipsel}-unknown-linux-musl`
  * `x86_64-unknown-netbsd`
* Added Tier 3 support for:
  * `{aarch64|x86_64}-linux-android`
  * `aarch64-unknown-linux-musl`
  * `sparc64-unknown-linux-gnu`,
  * `x86_64-unknown-linux-gnux32`

### Changed
* Most port configuration methods now return a `Result<()>`.
* Renamed `SerialPort::port_name()` to `name()`.

### Fixed
* On Windows, the `port_name` field on `SerialPortInfo` included an extraneous
  trailing nul byte character.

### Removed
* The `BaudRate` enum was removed in favor of a `u32`.

## [2.3.0] - 2018-03-13
### Added
* Added `examples/hardware_check.rs` for use in debugging library or driver
  issues when using physical serial ports.
* Added `SerialPort::try_clone` which allows for cloning a port for full-duplex
  reading and writing.

### Changed
* Removed configuration caching for serial ports. The underlying implementations
  for all platforms cached a configuration struct so that modifying the port
  settings involved a single switch into kernel space. This has been removed so
  now two system calls are needed for every configuration change. This is
  probably a slight performance regression, but should allow the new
  `SerialPort::try_clone` interface to work as people expect.

### Fixed
* `TTYPort::into_raw_fd` will now work as expected. It previously closed the
  port so the returned file descriptor would be invalid.
* 921600 baud is now supported on NetBSD and FreeBSD.

## 2.2.0 - 2018-03-13
Unreleased, happened due to a user error using `cargo-release`.

## [2.1.0] - 2018-02-14
### Added
* `impl FromRawHandle` for `COMPort`.

### Changed
* Specific IO-related errors are now returned instead of mapping every IO error
  to Unknown. This makes it possible to catch things like time-out errors.
* Changed all baud rates to be reported as the discrete `BaudRate::Baud*` types
  rather than as the `BaudRate::BaudOther(*)` type.

### Fixed
* Modem-type USB serial devices are now enumerated on macOS. This now allows
  connected Arduinos to be detected.
* Compilation on FreeBSD and NetBSD was fixed by removing the 921600 baud rates.
  These will be re-added in a future release.

## [2.0.0] - 2017-12-18
### Added
* USB device information is now returned in calls to `available_ports()`.
* Serial port enumeration is now supported on Mac.
* Serial port enumeration now attempts to return the interface used for the port
  (USB, PCI, Bluetooth, Unknown).
* `BaudRate::standard_rates()` provides a vector of cross-platform baud rates.
* `SerialPort` trait is now `Send`.

### Changed
* Software license has changed from LGPLv3+ to MPL-2.0. This makes it possible
  to use this library in any Rust project if it's unmodified.
* Mac is now a Tier 2 supported platform.
* Removed `BaudRate::from_speed(usize)` and `BaudRate::speed -> usize` in favor
  of the `From<u32>` and `Into<u32>` traits.
* Removed `available_baud_rates` in favor of `BaudRate::platform_rates()` as
  this has a more clear semantic meaning. The returned list of baud rates is now
  also correct for all supported platforms.
* Removed `termios` dependency in favor of `nix`. This is a big step towards
  supporting additional platforms.

### Fixed
* Stop bits are now specified properly (had been reversed). Thanks to
  @serviushack. (MR#9)
* `TTYPort::pair()` is now thread-safe.
* `TTYPort::open()` no longer leaks file descriptors if it errors. Thanks to
  @daniel. (MR#12)
* Fixed compilation when targeting Android.

## [1.0.1] - 2017-02-20
### Fixed
* `read()` now properly blocks for at least one character.
* Compilation now works on Mac.

## [1.0.0] - 2017-02-13
### Changed
* Various documentation/README updates.
* Minor formatting fixes (from rustfmt).

### Fixed
* Platform-specific examples are now only built on appropriate platforms.

## [0.9.0] - 2017-02-09
### Added
* `impl Debug` for `COMPort`.
* `exclusive()` and `set_exclusive()` for `TTYPort`.
* `port_name()` for `SerialPort`.
* `impl FromRawFd` and `impl IntoRawFd` for `TTYPort`.
* `pair()` for `TTYPort`.

## [0.3.0] - 2017-01-28
### Added
* `open_with_settings()` to support initializing the port with custom settings.
* `SerialPortSettings` is now publically usable being exported in the prelude,
  having all public and commented fields, and a `Default` impl.

### Changed
* `TTYPort/COMPort::open()` now take a `SerialPortSettings` argument and return
  concrete types.
* `serialport::open()` now initializes the port to reasonable defaults.
* Removed all instances of `try!()` for `?`.
* `SerialPort::set_all()` now borrows `SerialPortSettings`.

## [0.2.4] - 2017-01-26
### Added
* Report an Unimplemented error for unsupported unix targets.

### Changed
* Minor changes suggested by Clippy.
* Reworked Cargo.toml to more easily support additional targets.

### Fixed
* AppVeyor badge should now be properly displayed.

## [0.2.3] - 2017-01-21
### Added
* Specify AppVeyor build status badge for crates.io.

## [0.2.2] - 2017-01-21
* No changes, purely a version increment to push new crate metadata to
  crates.io.

## [0.2.1] - 2017-01-21
### Added
* Specify category for crates.io.

## [0.2.0] - 2017-01-07
### Added
* Added a changelog.
* Added a getter/setter pair for all settings at once.
* An error is thrown if settings weren't correctly applied on POSIX.

## [0.1.1] - 2016-12-23
### Changed
* Fixed compilation on x86_64-pc-windows-gnu target.
* Added contributors to README.
* Clarified license terms in the README.

## [0.1.0] - 2016-12-22
### Added
* Initial release.


[Unreleased]: https://github.com/serialport/serialport-rs/compare/v4.7.2...HEAD
[4.7.2]: https://github.com/serialport/serialport-rs/compare/v4.7.1...v4.7.2
[4.7.1]: https://github.com/serialport/serialport-rs/compare/v4.7.0...v4.7.1
[4.7.0]: https://github.com/serialport/serialport-rs/compare/v4.6.1...v4.7.0
[4.6.1]: https://github.com/serialport/serialport-rs/compare/v4.6.0...v4.6.1
[4.6.0]: https://github.com/serialport/serialport-rs/compare/v4.5.1...v4.6.0
[4.5.1]: https://github.com/serialport/serialport-rs/compare/v4.5.0...v4.5.1
[4.5.0]: https://github.com/serialport/serialport-rs/compare/v4.4.0...v4.5.0
[4.4.0]: https://github.com/serialport/serialport-rs/compare/v4.3.0...v4.4.0
[4.3.0]: https://github.com/serialport/serialport-rs/compare/v4.2.2...v4.3.0
[4.2.2]: https://github.com/serialport/serialport-rs/compare/v4.2.1...v4.2.2
[4.2.1]: https://github.com/serialport/serialport-rs/compare/v4.2.0...v4.2.1
[4.2.0]: https://github.com/serialport/serialport-rs/compare/v4.1.0...v4.2.0
[4.1.0]: https://github.com/serialport/serialport-rs/compare/v4.0.1...v4.1.0
[4.0.1]: https://github.com/serialport/serialport-rs/compare/v4.0.0...v4.0.1
[4.0.0]: https://github.com/serialport/serialport-rs/compare/v3.3.0...v4.0.0
[3.3.0]: https://github.com/serialport/serialport-rs/compare/v3.2.0...v3.3.0
[3.2.0]: https://github.com/serialport/serialport-rs/compare/v3.1.0...v3.2.0
[3.1.0]: https://github.com/serialport/serialport-rs/compare/v3.0.0...v3.1.0
[3.0.0]: https://github.com/serialport/serialport-rs/compare/v2.3.0...v3.0.0
[2.3.0]: https://github.com/serialport/serialport-rs/compare/v2.1.0...v2.3.0
[2.1.0]: https://github.com/serialport/serialport-rs/compare/v2.0.0...v2.1.0
[2.0.0]: https://github.com/serialport/serialport-rs/compare/v1.0.1...v2.0.0
[1.0.1]: https://github.com/serialport/serialport-rs/compare/v1.0.0...v1.0.1
[1.0.0]: https://github.com/serialport/serialport-rs/compare/v0.9.0...v1.0.0
[0.9.0]: https://github.com/serialport/serialport-rs/compare/v0.3.0...v0.9.0
[0.3.0]: https://github.com/serialport/serialport-rs/compare/v0.2.4...v0.3.0
[0.2.4]: https://github.com/serialport/serialport-rs/compare/v0.2.3...v0.2.4
[0.2.3]: https://github.com/serialport/serialport-rs/compare/v0.2.2...v0.2.3
[0.2.2]: https://github.com/serialport/serialport-rs/compare/v0.2.1...v0.2.2
[0.2.1]: https://github.com/serialport/serialport-rs/compare/v0.2.0...v0.2.1
[0.2.0]: https://github.com/serialport/serialport-rs/compare/v0.1.1...v0.2.0
[0.1.1]: https://github.com/serialport/serialport-rs/compare/v0.1.0...v0.1.1
[0.1.0]: https://github.com/serialport/serialport-rs/releases/tag/v0.1.0<|MERGE_RESOLUTION|>--- conflicted
+++ resolved
@@ -16,8 +16,6 @@
 ### Fixed
 ### Removed
 
-<<<<<<< HEAD
-=======
 
 ## [4.7.2] - 2025-05-16
 
@@ -90,7 +88,6 @@
   [#218](https://github.com/serialport/serialport-rs/pull/218)
 
 
->>>>>>> 321f85e1
 ## [4.5.1] - 2024-09-20
 
 ### Fixed
